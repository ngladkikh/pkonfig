--- conflicted
+++ resolved
@@ -1,11 +1,7 @@
 {
     "_meta": {
         "hash": {
-<<<<<<< HEAD
-            "sha256": "894a8106bc2eec672c4a25d4834303c8d93cb1db29cf2e61a2ef3eefa53a83b2"
-=======
             "sha256": "7696afcd96aac57235f73a34af76e9ab82e2915d96c167a0259945721f0bf44f"
->>>>>>> 6b1afcdb
         },
         "pipfile-spec": 6,
         "requires": {
@@ -133,62 +129,6 @@
         },
         "coverage": {
             "hashes": [
-<<<<<<< HEAD
-                "sha256:04481245ef966fbd24ae9b9e537ce899ae584d521dfbe78f89cad003c38ca2ab",
-                "sha256:0c45948f613d5d18c9ec5eaa203ce06a653334cf1bd47c783a12d0dd4fd9c851",
-                "sha256:10188fe543560ec4874f974b5305cd1a8bdcfa885ee00ea3a03733464c4ca265",
-                "sha256:218fe982371ac7387304153ecd51205f14e9d731b34fb0568181abaf7b443ba0",
-                "sha256:29571503c37f2ef2138a306d23e7270687c0efb9cab4bd8038d609b5c2393a3a",
-                "sha256:2a60d6513781e87047c3e630b33b4d1e89f39836dac6e069ffee28c4786715f5",
-                "sha256:2bf1d5f2084c3932b56b962a683074a3692bce7cabd3aa023c987a2a8e7612f6",
-                "sha256:3164d31078fa9efe406e198aecd2a02d32a62fecbdef74f76dad6a46c7e48311",
-                "sha256:32df215215f3af2c1617a55dbdfb403b772d463d54d219985ac7cd3bf124cada",
-                "sha256:33d1ae9d4079e05ac4cc1ef9e20c648f5afabf1a92adfaf2ccf509c50b85717f",
-                "sha256:33ff26d0f6cc3ca8de13d14fde1ff8efe1456b53e3f0273e63cc8b3c84a063d8",
-                "sha256:38da2db80cc505a611938d8624801158e409928b136c8916cd2e203970dde4dc",
-                "sha256:3b155caf3760408d1cb903b21e6a97ad4e2bdad43cbc265e3ce0afb8e0057e73",
-                "sha256:3b946bbcd5a8231383450b195cfb58cb01cbe7f8949f5758566b881df4b33baf",
-                "sha256:3baf5f126f30781b5e93dbefcc8271cb2491647f8283f20ac54d12161dff080e",
-                "sha256:4b14d5e09c656de5038a3f9bfe5228f53439282abcab87317c9f7f1acb280352",
-                "sha256:51b236e764840a6df0661b67e50697aaa0e7d4124ca95e5058fa3d7cbc240b7c",
-                "sha256:63ffd21aa133ff48c4dff7adcc46b7ec8b565491bfc371212122dd999812ea1c",
-                "sha256:6a43c7823cd7427b4ed763aa7fb63901ca8288591323b58c9cd6ec31ad910f3c",
-                "sha256:755e89e32376c850f826c425ece2c35a4fc266c081490eb0a841e7c1cb0d3bda",
-                "sha256:7a726d742816cb3a8973c8c9a97539c734b3a309345236cd533c4883dda05b8d",
-                "sha256:7c7c0d0827e853315c9bbd43c1162c006dd808dbbe297db7ae66cd17b07830f0",
-                "sha256:7ed681b0f8e8bcbbffa58ba26fcf5dbc8f79e7997595bf071ed5430d8c08d6f3",
-                "sha256:7ee5c9bb51695f80878faaa5598040dd6c9e172ddcf490382e8aedb8ec3fec8d",
-                "sha256:8361be1c2c073919500b6601220a6f2f98ea0b6d2fec5014c1d9cfa23dd07038",
-                "sha256:8ae125d1134bf236acba8b83e74c603d1b30e207266121e76484562bc816344c",
-                "sha256:9817733f0d3ea91bea80de0f79ef971ae94f81ca52f9b66500c6a2fea8e4b4f8",
-                "sha256:98b85dd86514d889a2e3dd22ab3c18c9d0019e696478391d86708b805f4ea0fa",
-                "sha256:9ccb092c9ede70b2517a57382a601619d20981f56f440eae7e4d7eaafd1d1d09",
-                "sha256:9d58885215094ab4a86a6aef044e42994a2bd76a446dc59b352622655ba6621b",
-                "sha256:b643cb30821e7570c0aaf54feaf0bfb630b79059f85741843e9dc23f33aaca2c",
-                "sha256:bc7c85a150501286f8b56bd8ed3aa4093f4b88fb68c0843d21ff9656f0009d6a",
-                "sha256:beeb129cacea34490ffd4d6153af70509aa3cda20fdda2ea1a2be870dfec8d52",
-                "sha256:c31b75ae466c053a98bf26843563b3b3517b8f37da4d47b1c582fdc703112bc3",
-                "sha256:c4e4881fa9e9667afcc742f0c244d9364d197490fbc91d12ac3b5de0bf2df146",
-                "sha256:c5b15ed7644ae4bee0ecf74fee95808dcc34ba6ace87e8dfbf5cb0dc20eab45a",
-                "sha256:d12d076582507ea460ea2a89a8c85cb558f83406c8a41dd641d7be9a32e1274f",
-                "sha256:d248cd4a92065a4d4543b8331660121b31c4148dd00a691bfb7a5cdc7483cfa4",
-                "sha256:d47dd659a4ee952e90dc56c97d78132573dc5c7b09d61b416a9deef4ebe01a0c",
-                "sha256:d4a5a5879a939cb84959d86869132b00176197ca561c664fc21478c1eee60d75",
-                "sha256:da9b41d4539eefd408c46725fb76ecba3a50a3367cafb7dea5f250d0653c1040",
-                "sha256:db61a79c07331e88b9a9974815c075fbd812bc9dbc4dc44b366b5368a2936063",
-                "sha256:ddb726cb861c3117a553f940372a495fe1078249ff5f8a5478c0576c7be12050",
-                "sha256:ded59300d6330be27bc6cf0b74b89ada58069ced87c48eaf9344e5e84b0072f7",
-                "sha256:e2617759031dae1bf183c16cef8fcfb3de7617f394c813fa5e8e46e9b82d4222",
-                "sha256:e5cdbb5cafcedea04924568d990e20ce7f1945a1dd54b560f879ee2d57226912",
-                "sha256:ec8e767f13be637d056f7e07e61d089e555f719b387a7070154ad80a0ff31801",
-                "sha256:ef382417db92ba23dfb5864a3fc9be27ea4894e86620d342a116b243ade5d35d",
-                "sha256:f2cba5c6db29ce991029b5e4ac51eb36774458f0a3b8d3137241b32d1bb91f06",
-                "sha256:f5b4198d85a3755d27e64c52f8c95d6333119e49fd001ae5798dac872c95e0f8",
-                "sha256:ffeeb38ee4a80a30a6877c5c4c359e5498eec095878f1581453202bfacc8fbc2"
-            ],
-            "index": "pypi",
-            "version": "==7.1.0"
-=======
                 "sha256:0339dc3237c0d31c3b574f19c57985fcbe494280153bbcad33f2cdf469f4ac3e",
                 "sha256:09643fb0df8e29f7417adc3f40aaf379d071ee8f0350ab290517c7004f05360b",
                 "sha256:0bd7e628f6c3ec4e7d2d24ec0e50aae4e5ae95ea644e849d92ae4805650b4c4e",
@@ -251,7 +191,6 @@
             ],
             "markers": "python_version < '3.11'",
             "version": "==0.3.6"
->>>>>>> 6b1afcdb
         },
         "exceptiongroup": {
             "hashes": [
@@ -268,40 +207,6 @@
             ],
             "markers": "python_version >= '3.7'",
             "version": "==2.0.0"
-<<<<<<< HEAD
-        },
-        "mypy": {
-            "hashes": [
-                "sha256:01b1b9e1ed40544ef486fa8ac022232ccc57109f379611633ede8e71630d07d2",
-                "sha256:0ab090d9240d6b4e99e1fa998c2d0aa5b29fc0fb06bd30e7ad6183c95fa07593",
-                "sha256:14d776869a3e6c89c17eb943100f7868f677703c8a4e00b3803918f86aafbc52",
-                "sha256:1ace23f6bb4aec4604b86c4843276e8fa548d667dbbd0cb83a3ae14b18b2db6c",
-                "sha256:2efa963bdddb27cb4a0d42545cd137a8d2b883bd181bbc4525b568ef6eca258f",
-                "sha256:2f6ac8c87e046dc18c7d1d7f6653a66787a4555085b056fe2d599f1f1a2a2d21",
-                "sha256:3ae4c7a99e5153496243146a3baf33b9beff714464ca386b5f62daad601d87af",
-                "sha256:3cfad08f16a9c6611e6143485a93de0e1e13f48cfb90bcad7d5fde1c0cec3d36",
-                "sha256:4e5175026618c178dfba6188228b845b64131034ab3ba52acaffa8f6c361f805",
-                "sha256:50979d5efff8d4135d9db293c6cb2c42260e70fb010cbc697b1311a4d7a39ddb",
-                "sha256:5cd187d92b6939617f1168a4fe68f68add749902c010e66fe574c165c742ed88",
-                "sha256:5cfca124f0ac6707747544c127880893ad72a656e136adc935c8600740b21ff5",
-                "sha256:5e398652d005a198a7f3c132426b33c6b85d98aa7dc852137a2a3be8890c4072",
-                "sha256:67cced7f15654710386e5c10b96608f1ee3d5c94ca1da5a2aad5889793a824c1",
-                "sha256:7306edca1c6f1b5fa0bc9aa645e6ac8393014fa82d0fa180d0ebc990ebe15964",
-                "sha256:7cc2c01dfc5a3cbddfa6c13f530ef3b95292f926329929001d45e124342cd6b7",
-                "sha256:87edfaf344c9401942883fad030909116aa77b0fa7e6e8e1c5407e14549afe9a",
-                "sha256:8845125d0b7c57838a10fd8925b0f5f709d0e08568ce587cc862aacce453e3dd",
-                "sha256:92024447a339400ea00ac228369cd242e988dd775640755fa4ac0c126e49bb74",
-                "sha256:a86b794e8a56ada65c573183756eac8ac5b8d3d59daf9d5ebd72ecdbb7867a43",
-                "sha256:bb2782a036d9eb6b5a6efcdda0986774bf798beef86a62da86cb73e2a10b423d",
-                "sha256:be78077064d016bc1b639c2cbcc5be945b47b4261a4f4b7d8923f6c69c5c9457",
-                "sha256:c7cf862aef988b5fbaa17764ad1d21b4831436701c7d2b653156a9497d92c83c",
-                "sha256:e0626db16705ab9f7fa6c249c017c887baf20738ce7f9129da162bb3075fc1af",
-                "sha256:f34495079c8d9da05b183f9f7daec2878280c2ad7cc81da686ef0b484cea2ecf",
-                "sha256:fe523fcbd52c05040c7bee370d66fee8373c5972171e4fbc323153433198592d"
-            ],
-            "index": "pypi",
-            "version": "==1.0.0"
-=======
         },
         "isort": {
             "hashes": [
@@ -392,7 +297,6 @@
             ],
             "index": "pypi",
             "version": "==1.1.1"
->>>>>>> 6b1afcdb
         },
         "mypy-extensions": {
             "hashes": [
@@ -409,8 +313,6 @@
             ],
             "markers": "python_version >= '3.7'",
             "version": "==23.0"
-<<<<<<< HEAD
-=======
         },
         "pathspec": {
             "hashes": [
@@ -427,9 +329,8 @@
             ],
             "markers": "python_version >= '3.7'",
             "version": "==3.1.1"
->>>>>>> 6b1afcdb
-        },
-        "pathspec": {
+        },
+        "pluggy": {
             "hashes": [
                 "sha256:3a66eb970cbac598f9e5ccb5b2cf58930cd8e3ed86d393d541eaf2d8b1705229",
                 "sha256:64d338d4e0914e91c1792321e6907b5a593f1ab1851de7fc269557a21b30ebbc"
@@ -437,30 +338,21 @@
             "markers": "python_version >= '3.7'",
             "version": "==0.11.0"
         },
-<<<<<<< HEAD
-        "platformdirs": {
-            "hashes": [
-                "sha256:8a1228abb1ef82d788f74139988b137e78692984ec7b08eaa6c65f1723af28f9",
-                "sha256:b1d5eb14f221506f50d6604a561f4c5786d9e80355219694a1b244bcd96f4567"
-            ],
-            "markers": "python_version >= '3.7'",
-            "version": "==3.0.0"
-        },
-        "pluggy": {
-            "hashes": [
-                "sha256:4224373bacce55f955a878bf9cfa763c1e360858e330072059e10bad68531159",
-                "sha256:74134bbf457f031a36d68416e1509f34bd5ccc019f0bcc952c7b909d06b37bd3"
-            ],
-            "markers": "python_version >= '3.6'",
-            "version": "==1.0.0"
+        "pylint": {
+            "hashes": [
+                "sha256:1460829b6397cb5eb0cdb0b4fc4b556348e515cdca32115f74a1eb7c20b896b4",
+                "sha256:e097d8325f8c88e14ad12844e3fe2d963d3de871ea9a8f8ad25ab1c109889ddc"
+            ],
+            "index": "pypi",
+            "version": "==2.17.0"
         },
         "pytest": {
             "hashes": [
-                "sha256:c7c6ca206e93355074ae32f7403e8ea12163b1163c976fee7d4d84027c162be5",
-                "sha256:d45e0952f3727241918b8fd0f376f5ff6b301cc0777c6f9a556935c92d8a7d42"
-            ],
-            "index": "pypi",
-            "version": "==7.2.1"
+                "sha256:130328f552dcfac0b1cec75c12e3f005619dc5f874f0a06e8ff7263f0ee6225e",
+                "sha256:c99ab0c73aceb050f68929bc93af19ab6db0558791c6a0715723abe9d0ade9d4"
+            ],
+            "index": "pypi",
+            "version": "==7.2.2"
         },
         "pytest-cov": {
             "hashes": [
@@ -469,23 +361,6 @@
             ],
             "index": "pypi",
             "version": "==4.0.0"
-=======
-        "pylint": {
-            "hashes": [
-                "sha256:1460829b6397cb5eb0cdb0b4fc4b556348e515cdca32115f74a1eb7c20b896b4",
-                "sha256:e097d8325f8c88e14ad12844e3fe2d963d3de871ea9a8f8ad25ab1c109889ddc"
-            ],
-            "index": "pypi",
-            "version": "==2.17.0"
-        },
-        "pytest": {
-            "hashes": [
-                "sha256:130328f552dcfac0b1cec75c12e3f005619dc5f874f0a06e8ff7263f0ee6225e",
-                "sha256:c99ab0c73aceb050f68929bc93af19ab6db0558791c6a0715723abe9d0ade9d4"
-            ],
-            "index": "pypi",
-            "version": "==7.2.2"
->>>>>>> 6b1afcdb
         },
         "tomli": {
             "hashes": [
@@ -505,19 +380,11 @@
         },
         "types-pyyaml": {
             "hashes": [
-<<<<<<< HEAD
-                "sha256:24e76b938d58e68645271eeb149af6022d1da99788e481f959bd284b164f39a1",
-                "sha256:77b74d0874482f2b42dd566b7277b0a220068595e0fb42689d0c0560f3d1ae9e"
-            ],
-            "index": "pypi",
-            "version": "==6.0.12.6"
-=======
                 "sha256:19304869a89d49af00be681e7b267414df213f4eb89634c4495fa62e8f942b9f",
                 "sha256:5314a4b2580999b2ea06b2e5f9a7763d860d6e09cdf21c0e9561daa9cbd60178"
             ],
             "index": "pypi",
             "version": "==6.0.12.8"
->>>>>>> 6b1afcdb
         },
         "typing-extensions": {
             "hashes": [
@@ -526,8 +393,6 @@
             ],
             "markers": "python_version < '3.10'",
             "version": "==4.5.0"
-<<<<<<< HEAD
-=======
         },
         "wrapt": {
             "hashes": [
@@ -609,7 +474,6 @@
             ],
             "markers": "python_version < '3.11'",
             "version": "==1.15.0"
->>>>>>> 6b1afcdb
         }
     }
 }